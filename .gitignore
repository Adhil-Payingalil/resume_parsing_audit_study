--- conflicted
+++ resolved
@@ -12,13 +12,7 @@
 */data/*
 models
 *.txt
-<<<<<<< HEAD
 Phase 2.1 Workflow - Job Matching/test_results/*
 Adhoc analysis/industry_label_analysis/output/*
 Phase 2.1 Workflow - Job Matching/data/*
-Phase 2.1 Workflow - Job Matching/Job Scraping Modules/data
-
-=======
-pdf_converter.py/*
-just pdf/*
->>>>>>> 840e8fef
+Phase 2.1 Workflow - Job Matching/Job Scraping Modules/data