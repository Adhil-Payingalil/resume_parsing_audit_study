.venv
.env
*/logs/*
__pycache__
Resume_inputs/*
text_output/*
Processed_resumes/*
Jupyternotebooks/*
Exported_resumes/*
pdf_converter.py/*
just pdf/*
*/data/*
models
*.txt
<<<<<<< HEAD
pdf_converter.py/*
just pdf/*
=======
Phase 2.1 Workflow - Job Matching/test_results/*
Adhoc analysis/industry_label_analysis/output/*
Phase 2.1 Workflow - Job Matching/data/*
Phase 2.1 Workflow - Job Matching/Job Scraping Modules/data

>>>>>>> bc6996dd
<|MERGE_RESOLUTION|>--- conflicted
+++ resolved
@@ -12,13 +12,10 @@
 */data/*
 models
 *.txt
-<<<<<<< HEAD
 pdf_converter.py/*
 just pdf/*
-=======
 Phase 2.1 Workflow - Job Matching/test_results/*
 Adhoc analysis/industry_label_analysis/output/*
 Phase 2.1 Workflow - Job Matching/data/*
 Phase 2.1 Workflow - Job Matching/Job Scraping Modules/data
 
->>>>>>> bc6996dd
